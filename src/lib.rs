//! # bevy_time_runner
//!
//! # [`TimeRunner`]
//! [`TimeRunner`] will expects you to create an entity containing the [`TimeRunner`]
//! component and their children to contain the [`TimeSpan`] component like so:
//!
//! ```
//! # use bevy::ecs::world::CommandQueue;
//! # use bevy::ecs::system::Commands;
//! # use std::time::Duration;
//! use bevy::prelude::*;
//! use bevy_time_runner::{TimeRunner, TimeSpan};
//!
//! fn secs(secs: u64) -> Duration {
//!     Duration::from_secs(secs)
//! }
//!
//! # let world = World::default();
//! # let mut queue = CommandQueue::default();
//! # let mut commands = Commands::new(&mut queue, &world);
//! #
//! commands
//!     .spawn(TimeRunner::new(secs(10)))
//!     .with_children(|c| {
//!         c.spawn(TimeSpan::try_from(secs(0)..secs(3)).unwrap());
//!         c.spawn(TimeSpan::try_from(secs(3)..secs(7)).unwrap());
//!         c.spawn(TimeSpan::try_from(secs(7)..secs(10)).unwrap());
//!     });
//! ```
//! While the [`TimeRunner`] is running, for each child with the component [`TimeSpan`],
//! the component [`TimeSpanProgress`] will be inserted to each child with the appropriate
//! values and removed if the runner is out of range of the span.
//!
//! This creates a very flexible timing system that's useful for variety of purposes.
//!
#![warn(missing_docs)]
#![cfg_attr(all(doc, CHANNEL_NIGHTLY), feature(doc_auto_cfg))]

<<<<<<< HEAD
use bevy::ecs::schedule::{InternedScheduleLabel, ScheduleLabel};
use bevy::prelude::*;
=======
#[cfg(feature = "bevy_app")]
use bevy_app::prelude::*;
use bevy_ecs::prelude::*;
use bevy_ecs::schedule::{InternedScheduleLabel, ScheduleLabel};
>>>>>>> d02d086f

mod time_runner;
mod time_span;
mod time_span_group;
pub use time_runner::*;
pub use time_span::*;
pub use time_span_group::*;

/// Add [`time_runner_system`]
/// Registers [`TimeRunner`]
#[cfg(feature = "bevy_app")]
#[derive(Debug)]
pub struct TimeRunnerPlugin {
    /// All systems will be put to this schedule
    pub schedule: InternedScheduleLabel,
}

<<<<<<< HEAD
=======
#[cfg(feature = "bevy_app")]
>>>>>>> d02d086f
impl Default for TimeRunnerPlugin {
    fn default() -> Self {
        TimeRunnerPlugin {
            schedule: PostUpdate.intern(),
        }
    }
}

<<<<<<< HEAD
impl Plugin for TimeRunnerPlugin {
    fn build(&self, app: &mut App) {
        app.add_systems(
            self.schedule,
            (tick_time_runner_system, time_runner_system).chain(),
        )
        .register_type::<TimeRunner>();
=======
#[cfg(feature = "bevy_app")]
impl Plugin for TimeRunnerPlugin {
    fn build(&self, app: &mut App) {
        #[cfg(feature = "bevy_eventlistener")]
        app.add_plugins(bevy_eventlistener::EventListenerPlugin::<TimeRunnerEnded>::default());

        app.configure_sets(
            self.schedule,
            (TimeRunnerSet::TickTimer, TimeRunnerSet::Progress).chain(),
        )
        .add_systems(
            self.schedule,
            (
                tick_time_runner_system.in_set(TimeRunnerSet::TickTimer),
                time_runner_system.in_set(TimeRunnerSet::Progress),
            ),
        )
        .add_event::<TimeRunnerEnded>();

        #[cfg(feature = "bevy_reflect")]
        app.register_type::<TimeRunner>()
            .register_type::<SkipTimeRunner>()
            .register_type::<TimeRunnerElasped>()
            .register_type::<TimeRunnerEnded>()
            .register_type::<TimeSpan>()
            .register_type::<TimeSpanProgress>()
            .register_type::<Repeat>()
            .register_type::<RepeatStyle>()
            .register_type::<TimeBound>()
            .register_type::<TimeDirection>();
>>>>>>> d02d086f
    }
}

/// System set in this crate
#[derive(Debug, PartialEq, Eq, Hash, Clone, SystemSet)]
pub enum TimeRunnerSet {
    /// Systems responsible for ticking timer
    TickTimer,
    /// Systems responsible for updating [`TimeSpanProgress`]
    Progress,
}<|MERGE_RESOLUTION|>--- conflicted
+++ resolved
@@ -36,15 +36,10 @@
 #![warn(missing_docs)]
 #![cfg_attr(all(doc, CHANNEL_NIGHTLY), feature(doc_auto_cfg))]
 
-<<<<<<< HEAD
-use bevy::ecs::schedule::{InternedScheduleLabel, ScheduleLabel};
-use bevy::prelude::*;
-=======
 #[cfg(feature = "bevy_app")]
 use bevy_app::prelude::*;
 use bevy_ecs::prelude::*;
 use bevy_ecs::schedule::{InternedScheduleLabel, ScheduleLabel};
->>>>>>> d02d086f
 
 mod time_runner;
 mod time_span;
@@ -62,10 +57,7 @@
     pub schedule: InternedScheduleLabel,
 }
 
-<<<<<<< HEAD
-=======
 #[cfg(feature = "bevy_app")]
->>>>>>> d02d086f
 impl Default for TimeRunnerPlugin {
     fn default() -> Self {
         TimeRunnerPlugin {
@@ -74,15 +66,6 @@
     }
 }
 
-<<<<<<< HEAD
-impl Plugin for TimeRunnerPlugin {
-    fn build(&self, app: &mut App) {
-        app.add_systems(
-            self.schedule,
-            (tick_time_runner_system, time_runner_system).chain(),
-        )
-        .register_type::<TimeRunner>();
-=======
 #[cfg(feature = "bevy_app")]
 impl Plugin for TimeRunnerPlugin {
     fn build(&self, app: &mut App) {
@@ -113,7 +96,6 @@
             .register_type::<RepeatStyle>()
             .register_type::<TimeBound>()
             .register_type::<TimeDirection>();
->>>>>>> d02d086f
     }
 }
 
