use std::cmp::Ordering;
use std::ops;
use std::time::Duration;

use bevy_ecs::prelude::*;
#[cfg(feature = "bevy_reflect")]
use bevy_reflect::prelude::*;

/// Bounding enum for [`Duration`] to be exclusivively checked or inclusivively
/// checked.
#[derive(Debug, Clone, Copy, PartialEq, Eq, Hash)]
#[cfg_attr(feature = "bevy_reflect", derive(Reflect))]
pub enum TimeBound {
    /// Inclusively check this duration
    Inclusive(Duration),
    /// Exclusively check this duration
    Exclusive(Duration),
}

impl TimeBound {
    /// Get the inner duration
    pub fn duration(&self) -> Duration {
        match self {
            TimeBound::Inclusive(d) | TimeBound::Exclusive(d) => *d,
        }
    }
}

impl Default for TimeBound {
    fn default() -> Self {
        TimeBound::Inclusive(Duration::ZERO)
    }
}

/// Error type for when creating a new [`TimeSpan`].
#[derive(Debug)]
pub enum NewTimeSpanError {
    /// The provided min, max will result in a [`TimeSpan`] that does not
    /// appear on a timeline
    NotTime {
        #[allow(missing_docs)]
        min: TimeBound,
        #[allow(missing_docs)]
        max: TimeBound,
    },
    /// The provided min is greater than max and it's not allowed.
    MinGreaterThanMax {
        #[allow(missing_docs)]
        min: TimeBound,
        #[allow(missing_docs)]
        max: TimeBound,
    },
}

impl std::error::Error for NewTimeSpanError {}
impl std::fmt::Display for NewTimeSpanError {
    fn fmt(&self, f: &mut std::fmt::Formatter<'_>) -> std::fmt::Result {
        match self {
            NewTimeSpanError::NotTime { min, max } => {
                write!(
                    f,
                    "This span does not contain any time: min {min:?} max {max:?}"
                )
            }
            NewTimeSpanError::MinGreaterThanMax { min, max } => {
                write!(
                    f,
                    "This span has min greater than max: min {min:?} max {max:?}"
                )
            }
        }
    }
}

/// Define the range of time
#[derive(Debug, Component, Clone, Copy, PartialEq, Eq, Hash)]
#[cfg_attr(feature = "bevy_reflect", derive(Reflect))]
#[cfg_attr(feature = "bevy_reflect", reflect(Component))]
pub struct TimeSpan {
    /// Minimum time of this time span.
    min: TimeBound,
    /// Maximum time of this time span.
    max: TimeBound,
}
impl TimeSpan {
    /// Create a new [`TimeSpan`] unchecked for invalid min, max.
    pub(crate) fn new_unchecked(min: TimeBound, max: TimeBound) -> TimeSpan {
        TimeSpan { min, max }
    }

    /// Create a new [`TimeSpan`]
    pub fn new(min: TimeBound, max: TimeBound) -> Result<TimeSpan, NewTimeSpanError> {
        if matches!(
            (min, max),
            (TimeBound::Exclusive(_), TimeBound::Exclusive(_))
        ) && min.duration() == max.duration()
        {
            return Err(NewTimeSpanError::NotTime { min, max });
        } else if min.duration() > max.duration() {
            return Err(NewTimeSpanError::MinGreaterThanMax { min, max });
        }
        Ok(Self::new_unchecked(min, max))
    }

    pub(crate) fn quotient(&self, secs: f32) -> DurationQuotient {
        let after_min = match self.min {
            TimeBound::Inclusive(min) => secs >= min.as_secs_f32(),
            TimeBound::Exclusive(min) => secs > min.as_secs_f32(),
        };
        let before_max = match self.max {
            TimeBound::Inclusive(max) => secs <= max.as_secs_f32(),
            TimeBound::Exclusive(max) => secs < max.as_secs_f32(),
        };
        match (after_min, before_max) {
            (true, true) => DurationQuotient::Inside,
            (true, false) => DurationQuotient::After,
            (false, true) => DurationQuotient::Before,
            (false, false) => unreachable!(),
        }
    }

    /// Get the min time
    pub fn min(&self) -> TimeBound {
        self.min
    }

    /// Get the max time
    pub fn max(&self) -> TimeBound {
        self.max
    }

<<<<<<< HEAD
=======
    /// `self.max.duration() - self.min.duration()`
>>>>>>> d02d086f
    pub fn length(&self) -> Duration {
        self.max.duration() - self.min.duration()
    }
}

impl Default for TimeSpan {
    fn default() -> Self {
        TimeSpan::try_from(Duration::ZERO..Duration::ZERO).unwrap()
    }
}

impl TryFrom<ops::Range<Duration>> for TimeSpan {
    type Error = NewTimeSpanError;

    fn try_from(range: ops::Range<Duration>) -> Result<Self, Self::Error> {
        TimeSpan::new(
            TimeBound::Inclusive(range.start),
            TimeBound::Exclusive(range.end),
        )
    }
}
impl TryFrom<ops::RangeInclusive<Duration>> for TimeSpan {
    type Error = NewTimeSpanError;

    fn try_from(range: ops::RangeInclusive<Duration>) -> Result<Self, Self::Error> {
        TimeSpan::new(
            TimeBound::Inclusive(*range.start()),
            TimeBound::Inclusive(*range.end()),
        )
    }
}

impl TryFrom<ops::RangeTo<Duration>> for TimeSpan {
    type Error = NewTimeSpanError;

    fn try_from(range: ops::RangeTo<Duration>) -> Result<Self, Self::Error> {
        TimeSpan::new(
            TimeBound::Inclusive(Duration::ZERO),
            TimeBound::Exclusive(range.end),
        )
    }
}

impl TryFrom<ops::RangeToInclusive<Duration>> for TimeSpan {
    type Error = NewTimeSpanError;

    fn try_from(range: ops::RangeToInclusive<Duration>) -> Result<Self, Self::Error> {
        TimeSpan::new(
            TimeBound::Inclusive(Duration::ZERO),
            TimeBound::Inclusive(range.end),
        )
    }
}

#[derive(Debug, Clone, Copy)]
pub(crate) enum DurationQuotient {
    Before,
    Inside,
    After,
}

/// [`TimeSpanProgress`] is automatically managed by its runner.
#[derive(Debug, Default, Clone, Copy, PartialEq, Component)]
#[cfg_attr(feature = "bevy_reflect", derive(Reflect))]
#[cfg_attr(feature = "bevy_reflect", reflect(Component))]
pub struct TimeSpanProgress {
    /// Value between 0–1 signalling the progress in percentage.
    /// Value can be more than 1 or negative to account for overshooting
    /// and undershooting. It's up to the implementor on how to deal with this.
    pub now_percentage: f32,
    /// Now in seconds that should be relative to the current span
    pub now: f32,
    /// Value between 0–1 signalling the progress of in percentage.
    /// Value can be more than 1 or negative to account for overshooting
    /// and undershooting. It's up to the implementor on how to deal with this.
    pub previous_percentage: f32,
    /// Previous in seconds that should be relative to the current span
    pub previous: f32,
}

impl TimeSpanProgress {
    /// Direction of the progress
    pub fn direction(&self) -> Option<TimeDirection> {
        match self.now.total_cmp(&self.previous) {
            Ordering::Greater => Some(TimeDirection::Forward),
            Ordering::Less => Some(TimeDirection::Backward),
            Ordering::Equal => None,
        }
    }

    pub(crate) fn update(&mut self, now: f32, now_percentage: f32) {
        self.previous_percentage = self.now_percentage;
        self.previous = self.now;
        self.now_percentage = now_percentage;
        self.now = now;
    }
}

/// Time direciton
#[derive(Debug, Default, Clone, Copy, PartialEq, Eq, Hash)]
#[cfg_attr(feature = "bevy_reflect", derive(Reflect))]
pub enum TimeDirection {
    #[default]
    #[allow(missing_docs)]
    Forward,
    #[allow(missing_docs)]
    Backward,
}<|MERGE_RESOLUTION|>--- conflicted
+++ resolved
@@ -129,10 +129,7 @@
         self.max
     }
 
-<<<<<<< HEAD
-=======
     /// `self.max.duration() - self.min.duration()`
->>>>>>> d02d086f
     pub fn length(&self) -> Duration {
         self.max.duration() - self.min.duration()
     }
